package campaigns

import (
	"context"
	"fmt"
	"net/url"
	"sort"
	"strings"
	"time"

	"github.com/inconshreveable/log15"
	"github.com/pkg/errors"
	"github.com/sourcegraph/sourcegraph/cmd/frontend/types"
	"github.com/sourcegraph/sourcegraph/cmd/repo-updater/repos"
	"github.com/sourcegraph/sourcegraph/internal/api"
	"github.com/sourcegraph/sourcegraph/internal/campaigns"
	"github.com/sourcegraph/sourcegraph/internal/db"
	"github.com/sourcegraph/sourcegraph/internal/errcode"
	"github.com/sourcegraph/sourcegraph/internal/extsvc"
	"github.com/sourcegraph/sourcegraph/internal/extsvc/auth"
	"github.com/sourcegraph/sourcegraph/internal/gitserver/protocol"
	"github.com/sourcegraph/sourcegraph/internal/workerutil"
	"github.com/sourcegraph/sourcegraph/internal/workerutil/dbworker"
	dbworkerstore "github.com/sourcegraph/sourcegraph/internal/workerutil/dbworker/store"
	"github.com/sourcegraph/sourcegraph/schema"
)

type GitserverClient interface {
	CreateCommitFromPatch(ctx context.Context, req protocol.CreateCommitFromPatchRequest) (string, error)
}

// ReconcilerMaxNumRetries is the maximum number of attempts the reconciler
// makes to process a changeset when it fails.
const ReconcilerMaxNumRetries = 60

// ReconcilerMaxNumResets is the maximum number of attempts the reconciler
// makes to process a changeset when it stalls (process crashes, etc.).
const ReconcilerMaxNumResets = 60

// Reconciler processes changesets and reconciles their current state — in
// Sourcegraph or on the code host — with that described in the current
// ChangesetSpec associated with the changeset.
type Reconciler struct {
	GitserverClient GitserverClient
	Sourcer         repos.Sourcer
	Store           *Store

	// This is used to disable a time.Sleep for operationSleep so that the
	// tests don't run slower.
	noSleepBeforeSync bool
}

// HandlerFunc returns a dbworker.HandlerFunc that can be passed to a
// workerutil.Worker to process queued changesets.
func (r *Reconciler) HandlerFunc() dbworker.HandlerFunc {
	return func(ctx context.Context, tx dbworkerstore.Store, record workerutil.Record) error {
		return r.process(ctx, r.Store.With(tx), record.(*campaigns.Changeset))
	}
}

// process is the main entry point of the reconciler and processes changesets
// that were marked as queued in the database.
//
// For each changeset, the reconciler computes an execution plan to run to reconcile a
// possible divergence between the changeset's current state and the desired
// state (for example expressed in a changeset spec).
//
// To do that, the reconciler looks at the changeset's current state
// (publication state, external state, sync state, ...), its (if set) current
// ChangesetSpec, and (if it exists) its previous ChangesetSpec.
//
// If an error is returned, the workerutil.Worker that called this function
// (through the HandlerFunc) will set the changeset's ReconcilerState to
// errored and set its FailureMessage to the error.
func (r *Reconciler) process(ctx context.Context, tx *Store, ch *campaigns.Changeset) error {
	// Reset the error message.
	ch.FailureMessage = nil

	prev, curr, err := loadChangesetSpecs(ctx, tx, ch)
	if err != nil {
		return nil
	}

	plan, err := determinePlan(prev, curr, ch)
	if err != nil {
		return err
	}

	log15.Info("Reconciler processing changeset", "changeset", ch.ID, "operations", plan.ops)

	e := &executor{
		sourcer:           r.Sourcer,
		gitserverClient:   r.GitserverClient,
		noSleepBeforeSync: r.noSleepBeforeSync,

		tx: tx,
		ch: ch,

		spec:  curr,
		delta: plan.delta,
	}

	err = e.ExecutePlan(ctx, plan)
	if errcode.IsTerminal(err) {
		// We don't want to retry on terminal error so we don't return an error
		// from this function and set the NumFailures so high that the changeset is
		// not dequeued up again.
		msg := err.Error()
		e.ch.FailureMessage = &msg
		e.ch.ReconcilerState = campaigns.ReconcilerStateErrored
		e.ch.NumFailures = ReconcilerMaxNumRetries + 999
		return tx.UpdateChangeset(ctx, ch)
	}

	return err
}

// ErrPublishSameBranch is returned by publish changeset if a changeset with
// the same external branch already exists in the database and is owned by
// another campaign.
// It is a terminal error that won't be fixed by retrying to publish the
// changeset with the same spec.
type ErrPublishSameBranch struct{}

func (e ErrPublishSameBranch) Error() string {
	return "cannot create changeset on the same branch in multiple campaigns"
}

func (e ErrPublishSameBranch) Terminal() bool { return true }

type executor struct {
	gitserverClient   GitserverClient
	sourcer           repos.Sourcer
	noSleepBeforeSync bool

	tx  *Store
	ccs repos.ChangesetSource

<<<<<<< HEAD
	repo *types.Repo
=======
	repo   *repos.Repo
	extSvc *repos.ExternalService

	// au is nil if we want to use the global credentials stored in the external
	// service configuration.
	au auth.Authenticator
>>>>>>> 25ddde68

	ch    *campaigns.Changeset
	spec  *campaigns.ChangesetSpec
	delta *changesetSpecDelta
}

// ExecutePlan executes the given reconciler plan.
func (e *executor) ExecutePlan(ctx context.Context, plan *plan) (err error) {
	if plan.ops.IsNone() {
		return nil
	}

	reposStore := db.NewRepoStoreWithDB(e.tx.Handle().DB())
	esStore := db.NewExternalServicesStoreWithDB(e.tx.Handle().DB())

	e.repo, err = loadRepo(ctx, reposStore, e.ch.RepoID)
	if err != nil {
		return errors.Wrap(err, "failed to load repository")
	}

<<<<<<< HEAD
	extSvc, err := loadExternalService(ctx, esStore, e.repo)
=======
	e.extSvc, err = loadExternalService(ctx, reposStore, e.repo)
>>>>>>> 25ddde68
	if err != nil {
		return errors.Wrap(err, "failed to load external service")
	}

	// Figure out which authenticator we should use to modify the changeset.
	e.au, err = e.loadAuthenticator(ctx)
	if err != nil {
		return err
	}

	// Set up a source with which we can modify the changeset.
	e.ccs, err = e.buildChangesetSource(e.repo, e.extSvc)
	if err != nil {
		return err
	}

	upsertChangesetEvents := true
	for _, op := range plan.ops.ExecutionOrder() {
		switch op {
		case operationSync:
			err = e.syncChangeset(ctx)

		case operationImport:
			err = e.importChangeset(ctx)

		case operationPush:
			err = e.pushChangesetPatch(ctx)

		case operationPublish:
			err = e.publishChangeset(ctx, false)

		case operationPublishDraft:
			err = e.publishChangeset(ctx, true)

		case operationReopen:
			err = e.reopenChangeset(ctx)

		case operationUpdate:
			err = e.updateChangeset(ctx)

		case operationUndraft:
			err = e.undraftChangeset(ctx)

		case operationClose:
			err = e.closeChangeset(ctx)

		case operationSleep:
			e.sleep()

		default:
			err = fmt.Errorf("executor operation %q not implemented", op)
		}

		if err != nil {
			return err
		}
	}

	if upsertChangesetEvents {
		events := e.ch.Events()
		SetDerivedState(ctx, e.ch, events)

		if err := e.tx.UpsertChangesetEvents(ctx, events...); err != nil {
			log15.Error("UpsertChangesetEvents", "err", err)
			return err
		}
	}

	return e.tx.UpdateChangeset(ctx, e.ch)
}

<<<<<<< HEAD
func (e *executor) buildChangesetSource(repo *types.Repo, extSvc *types.ExternalService, auth auth.Authenticator) (repos.ChangesetSource, error) {
=======
func (e *executor) buildChangesetSource(repo *repos.Repo, extSvc *repos.ExternalService) (repos.ChangesetSource, error) {
>>>>>>> 25ddde68
	sources, err := e.sourcer(extSvc)
	if err != nil {
		return nil, err
	}
	if len(sources) != 1 {
		return nil, errors.New("invalid number of sources for external service")
	}
	src := sources[0]

	if e.au != nil {
		// If e.au == nil that means the user that applied that last
		// campaign/changeset spec is a site-admin and we can fall back to the
		// global credentials stored in extSvc.
		ucs, ok := src.(repos.UserSource)
		if !ok {
			return nil, errors.Errorf("using user credentials on code host of repo %q is not implemented", repo.Name)
		}

		if src, err = ucs.WithAuthenticator(e.au); err != nil {
			return nil, errors.Wrapf(err, "unable to use this specific user credential on code host of repo %q", repo.Name)
		}
	}

	ccs, ok := src.(repos.ChangesetSource)
	if !ok {
		return nil, errors.Errorf("creating changesets on code host of repo %q is not implemented", repo.Name)
	}

	return ccs, nil
}

// loadAuthenticator determines the correct Authenticator to use when
// reconciling the current changeset. It will return nil, nil if the code host's
// global configuration should be used (ie the applying user is an admin and
// doesn't have a credential configured for the code host, or the changeset
// isn't owned by a campaign).
func (e *executor) loadAuthenticator(ctx context.Context) (auth.Authenticator, error) {
	if e.ch.OwnedByCampaignID == 0 {
		// Unowned changesets are imported, and therefore don't need to use a user
		// credential, since reconciliation isn't a mutating process.
		return nil, nil
	}

	// If the changeset is owned by a campaign, we want to reconcile using
	// the user's credentials, which means we need to know which user last
	// applied the owning campaign. Let's go find out.
	campaign, err := loadCampaign(ctx, e.tx, e.ch.OwnedByCampaignID)
	if err != nil {
		return nil, errors.Wrap(err, "failed to load owning campaign")
	}

	cred, err := loadUserCredential(ctx, campaign.LastApplierID, e.repo)
	if err != nil {
		if errcode.IsNotFound(err) {
			// We need to check if the user is an admin: if they are, then
			// we can use the nil return from loadUserCredential() to fall
			// back to the global credentials used for the code host. If
			// not, then we need to error out.
			user, err := loadUser(ctx, campaign.LastApplierID)
			if err != nil {
				return nil, errors.Wrap(err, "failed to load user applying the campaign")
			}

			if user.SiteAdmin {
				return nil, nil
			}

			return nil, ErrMissingCredentials{repo: string(e.repo.Name)}
		}
		return nil, errors.Wrap(err, "failed to load user credential")
	}

	return cred.Credential, nil
}

// ErrMissingCredentials is returned by loadAuthenticator if the user that
// applied the last campaign/changeset spec doesn't have UserCredentials for
// the given repository and is not a site-admin (so no fallback to the global
// credentials is possible).
type ErrMissingCredentials struct{ repo string }

func (e ErrMissingCredentials) Error() string {
	return fmt.Sprintf("user does not have a valid credential for repository %q", e.repo)
}

func (e ErrMissingCredentials) Terminal() bool { return true }

// pushChangesetPatch creates the commits for the changeset on its codehost.
func (e *executor) pushChangesetPatch(ctx context.Context) (err error) {
	existingSameBranch, err := e.tx.GetChangeset(ctx, GetChangesetOpts{
		ExternalServiceType: e.ch.ExternalServiceType,
		RepoID:              e.ch.RepoID,
		ExternalBranch:      e.spec.Spec.HeadRef,
	})
	if err != nil && err != ErrNoResults {
		return err
	}

	if existingSameBranch != nil && existingSameBranch.ID != e.ch.ID {
		return ErrPublishSameBranch{}
	}

	// Create a commit and push it
	opts, err := buildCommitOpts(e.repo, e.extSvc, e.spec, e.au)
	if err != nil {
		return err
	}
	return e.pushCommit(ctx, opts)
}

// publishChangeset creates the given changeset on its code host.
func (e *executor) publishChangeset(ctx context.Context, asDraft bool) (err error) {
	cs := &repos.Changeset{
		Title:     e.spec.Spec.Title,
		Body:      e.spec.Spec.Body,
		BaseRef:   e.spec.Spec.BaseRef,
		HeadRef:   e.spec.Spec.HeadRef,
		Repo:      e.repo,
		Changeset: e.ch,
	}

	// Depending on the changeset, we may want to add to the body (for example,
	// to add a backlink to Sourcegraph).
	if err := decorateChangesetBody(ctx, e.tx, cs); err != nil {
		return errors.Wrapf(err, "decorating body for changeset %d", e.ch.ID)
	}

	var exists bool
	if asDraft {
		// If the changeset shall be published in draft mode, make sure the changeset source implements DraftChangesetSource.
		draftCcs, ok := e.ccs.(repos.DraftChangesetSource)
		if !ok {
			return errors.New("changeset operation is publish-draft, but changeset source doesn't implement DraftChangesetSource")
		}
		exists, err = draftCcs.CreateDraftChangeset(ctx, cs)
	} else {
		// If we're running this method a second time, because we failed due to an
		// ephemeral error, there's a race condition here.
		// It's possible that `CreateChangeset` doesn't return the newest head ref
		// commit yet, because the API of the codehost doesn't return it yet.
		exists, err = e.ccs.CreateChangeset(ctx, cs)
	}
	if err != nil {
		return errors.Wrap(err, "creating changeset")
	}
	// If the Changeset already exists and our source can update it, we try to update it
	if exists {
		outdated, err := cs.IsOutdated()
		if err != nil {
			return errors.Wrap(err, "could not determine whether changeset needs update")
		}

		if outdated {
			if err := e.ccs.UpdateChangeset(ctx, cs); err != nil {
				return errors.Wrap(err, "updating changeset")
			}
		}
	}
	// Set the changeset to published.
	e.ch.PublicationState = campaigns.ChangesetPublicationStatePublished
	return nil
}

func (e *executor) syncChangeset(ctx context.Context) error {
	if err := e.loadChangeset(ctx); err != nil {
		_, ok := err.(repos.ChangesetNotFoundError)
		if !ok {
			return err
		}

		// If we're syncing a changeset and it can't be found anymore, we mark
		// it as deleted.
		if !e.ch.IsDeleted() {
			e.ch.SetDeleted()
		}
	}

	return nil
}

func (e *executor) importChangeset(ctx context.Context) error {
	if err := e.loadChangeset(ctx); err != nil {
		return err
	}

	e.ch.Unsynced = false

	return nil
}

func (e *executor) loadChangeset(ctx context.Context) error {
	repoChangeset := &repos.Changeset{Repo: e.repo, Changeset: e.ch}
	return e.ccs.LoadChangeset(ctx, repoChangeset)
}

// updateChangeset updates the given changeset's attribute on the code host
// according to its ChangesetSpec and the delta previously computed.
func (e *executor) updateChangeset(ctx context.Context) (err error) {
	cs := repos.Changeset{
		Title:     e.spec.Spec.Title,
		Body:      e.spec.Spec.Body,
		BaseRef:   e.spec.Spec.BaseRef,
		HeadRef:   e.spec.Spec.HeadRef,
		Repo:      e.repo,
		Changeset: e.ch,
	}

	// Depending on the changeset, we may want to add to the body (for example,
	// to add a backlink to Sourcegraph).
	if err := decorateChangesetBody(ctx, e.tx, &cs); err != nil {
		return errors.Wrapf(err, "decorating body for changeset %d", e.ch.ID)
	}

	if err := e.ccs.UpdateChangeset(ctx, &cs); err != nil {
		return errors.Wrap(err, "updating changeset")
	}

	return nil
}

// reopenChangeset reopens the given changeset attribute on the code host.
func (e *executor) reopenChangeset(ctx context.Context) (err error) {
	cs := repos.Changeset{Repo: e.repo, Changeset: e.ch}
	if err := e.ccs.ReopenChangeset(ctx, &cs); err != nil {
		return errors.Wrap(err, "updating changeset")
	}
	return nil
}

// closeChangeset closes the given changeset on its code host if its ExternalState is OPEN or DRAFT.
func (e *executor) closeChangeset(ctx context.Context) (err error) {
	e.ch.Closing = false

	if e.ch.ExternalState != campaigns.ChangesetExternalStateDraft && e.ch.ExternalState != campaigns.ChangesetExternalStateOpen {
		return nil
	}

	cs := &repos.Changeset{Changeset: e.ch, Repo: e.repo}

	if err := e.ccs.CloseChangeset(ctx, cs); err != nil {
		return errors.Wrap(err, "closing changeset")
	}
	return nil
}

// undraftChangeset marks the given changeset on its code host as ready for review.
func (e *executor) undraftChangeset(ctx context.Context) (err error) {
	draftCcs, ok := e.ccs.(repos.DraftChangesetSource)
	if !ok {
		return errors.New("changeset operation is undraft, but changeset source doesn't implement DraftChangesetSource")
	}

	cs := &repos.Changeset{
		Title:     e.spec.Spec.Title,
		Body:      e.spec.Spec.Body,
		BaseRef:   e.spec.Spec.BaseRef,
		HeadRef:   e.spec.Spec.HeadRef,
		Repo:      e.repo,
		Changeset: e.ch,
	}

	if err := draftCcs.UndraftChangeset(ctx, cs); err != nil {
		return errors.Wrap(err, "undrafting changeset")
	}
	return nil
}

// sleep sleeps for 3 seconds.
func (e *executor) sleep() {
	if !e.noSleepBeforeSync {
		time.Sleep(3 * time.Second)
	}
}

func (e *executor) pushCommit(ctx context.Context, opts protocol.CreateCommitFromPatchRequest) error {
	_, err := e.gitserverClient.CreateCommitFromPatch(ctx, opts)
	if err != nil {
		if diffErr, ok := err.(*protocol.CreateCommitFromPatchError); ok {
			return errors.Errorf(
				"creating commit from patch for repository %q: %s\n"+
					"```\n"+
					"$ %s\n"+
					"%s\n"+
					"```",
				diffErr.RepositoryName, diffErr.InternalError, diffErr.Command, strings.TrimSpace(diffErr.CombinedOutput))
		}
		return err
	}

	return nil
}

<<<<<<< HEAD
func buildCommitOpts(repo *types.Repo, spec *campaigns.ChangesetSpec, a auth.Authenticator) (protocol.CreateCommitFromPatchRequest, error) {
=======
func buildCommitOpts(repo *repos.Repo, extSvc *repos.ExternalService, spec *campaigns.ChangesetSpec, a auth.Authenticator) (protocol.CreateCommitFromPatchRequest, error) {
>>>>>>> 25ddde68
	var opts protocol.CreateCommitFromPatchRequest

	desc := spec.Spec

	diff, err := desc.Diff()
	if err != nil {
		return opts, err
	}

	commitMessage, err := desc.CommitMessage()
	if err != nil {
		return opts, err
	}

	commitAuthorName, err := desc.AuthorName()
	if err != nil {
		return opts, err
	}

	commitAuthorEmail, err := desc.AuthorEmail()
	if err != nil {
		return opts, err
	}

	source, ok := repo.Sources[extSvc.URN()]
	if !ok {
		return opts, errors.New("repository was not cloned through given external service")
	}

	pushConf, err := buildPushConfig(repo.ExternalRepo.ServiceType, source.CloneURL, a)
	if err != nil {
		return opts, err
	}

	opts = protocol.CreateCommitFromPatchRequest{
		Repo:       api.RepoName(repo.Name),
		BaseCommit: api.CommitID(desc.BaseRev),
		// IMPORTANT: We add a trailing newline here, otherwise `git apply`
		// will fail with "corrupt patch at line <N>" where N is the last line.
		Patch:     diff + "\n",
		TargetRef: desc.HeadRef,

		// CAUTION: `UniqueRef` means that we'll push to the branch even if it
		// already exists.
		// So when we retry publishing a changeset, this will overwrite what we
		// pushed before.
		UniqueRef: false,

		CommitInfo: protocol.PatchCommitInfo{
			Message:     commitMessage,
			AuthorName:  commitAuthorName,
			AuthorEmail: commitAuthorEmail,
			Date:        spec.CreatedAt,
		},
		// We use unified diffs, not git diffs, which means they're missing the
		// `a/` and `b/` filename prefixes. `-p0` tells `git apply` to not
		// expect and strip prefixes.
		GitApplyArgs: []string{"-p0"},
		Push:         pushConf,
	}

	return opts, nil
}

func buildPushConfig(extSvcType, cloneURL string, a auth.Authenticator) (*protocol.PushConfig, error) {
	u, err := url.Parse(cloneURL)
	if err != nil {
		return nil, errors.Wrap(err, "parsing repository clone URL")
	}

	switch av := a.(type) {
	case *auth.OAuthBearerToken:
		switch extSvcType {
		case extsvc.TypeGitHub:
			u.User = url.User(av.Token)

		case extsvc.TypeGitLab:
			u.User = url.UserPassword("git", av.Token)

		case extsvc.TypeBitbucketServer:
			return nil, errors.New("require username/token to push commits to BitbucketServer")
		}

	case *auth.BasicAuth:
		switch extSvcType {
		case extsvc.TypeGitHub, extsvc.TypeGitLab:
			return nil, errors.New("need token to push commits to " + extSvcType)

		case extsvc.TypeBitbucketServer:
			u.User = url.UserPassword(av.Username, av.Password)
		}

	case nil:
		// This is OK: we'll just send an empty token and gitserver will use
		// the credential stored in the clone URL of the repository.

	default:
		return nil, ErrNoPushCredentials{credentialsType: fmt.Sprintf("%T", a)}
	}

	return &protocol.PushConfig{RemoteURL: u.String()}, nil
}

// ErrNoPushCredentials is returned by buildCommitOpts if the credentials
// cannot be used by git to authenticate a `git push`.
type ErrNoPushCredentials struct{ credentialsType string }

func (e ErrNoPushCredentials) Error() string {
	return fmt.Sprintf("cannot use credentials of type %T to push commits", e.credentialsType)
}

func (e ErrNoPushCredentials) Terminal() bool { return true }

// operation is an enum to distinguish between different reconciler operations.
type operation string

const (
	operationPush         operation = "push"
	operationUpdate       operation = "update"
	operationUndraft      operation = "undraft"
	operationPublish      operation = "publish"
	operationPublishDraft operation = "publish-draft"
	operationSync         operation = "sync"
	operationImport       operation = "import"
	operationClose        operation = "close"
	operationReopen       operation = "reopen"
	operationSleep        operation = "sleep"
)

var operationPrecedence = map[operation]int{
	operationPush:         0,
	operationImport:       1,
	operationPublish:      1,
	operationPublishDraft: 1,
	operationClose:        1,
	operationReopen:       2,
	operationUndraft:      3,
	operationUpdate:       4,
	operationSleep:        5,
	operationSync:         6,
}

type operations []operation

func (ops operations) IsNone() bool {
	return len(ops) == 0
}

func (ops operations) Equal(b operations) bool {
	if len(ops) != len(b) {
		return false
	}
	bEntries := make(map[operation]struct{})
	for _, e := range b {
		bEntries[e] = struct{}{}
	}

	for _, op := range ops {
		if _, ok := bEntries[op]; !ok {
			return false
		}
	}

	return true
}

func (ops operations) String() string {
	if ops.IsNone() {
		return "No operations required"
	}
	eo := ops.ExecutionOrder()
	ss := make([]string, len(eo))
	for i, val := range eo {
		ss[i] = string(val)
	}
	return strings.Join(ss, " => ")
}

func (ops operations) ExecutionOrder() []operation {
	uniqueOps := []operation{}

	// Make sure ops are unique.
	seenOps := make(map[operation]struct{})
	for _, op := range ops {
		if _, ok := seenOps[op]; ok {
			continue
		}

		seenOps[op] = struct{}{}
		uniqueOps = append(uniqueOps, op)
	}

	sort.Slice(uniqueOps, func(i, j int) bool {
		return operationPrecedence[uniqueOps[i]] < operationPrecedence[uniqueOps[j]]
	})

	return uniqueOps
}

// plan represents the possible operations the reconciler needs to do
// to reconcile the current and the desired state of a changeset.
type plan struct {
	// The operations that need to be done to reconcile the changeset.
	ops operations

	// The delta between a possible previous ChangesetSpec and the current
	// ChangesetSpec.
	delta *changesetSpecDelta
}

func (p *plan) AddOp(op operation) { p.ops = append(p.ops, op) }
func (p *plan) SetOp(op operation) { p.ops = operations{op} }

// determinePlan looks at the given changeset to determine what action the
// reconciler should take.
// It loads the current ChangesetSpec and if it exists also the previous one.
// If the current ChangesetSpec is not applied to a campaign, it returns an
// error.
func determinePlan(previousSpec, currentSpec *campaigns.ChangesetSpec, ch *campaigns.Changeset) (*plan, error) {
	pl := &plan{}

	// If it doesn't have a spec, it's an imported changeset and we can't do
	// anything.
	if currentSpec == nil {
		if ch.Unsynced {
			pl.SetOp(operationImport)
		}
		return pl, nil
	}

	// If it's marked as closing, we don't need to look at the specs.
	if ch.Closing {
		pl.SetOp(operationClose)
		return pl, nil
	}

	delta, err := compareChangesetSpecs(previousSpec, currentSpec)
	if err != nil {
		return pl, nil
	}
	pl.delta = delta

	switch ch.PublicationState {
	case campaigns.ChangesetPublicationStateUnpublished:
		if currentSpec.Spec.Published.True() {
			pl.SetOp(operationPublish)
			pl.AddOp(operationPush)
		} else if currentSpec.Spec.Published.Draft() && ch.SupportsDraft() {
			// If configured to be opened as draft, and the changeset supports
			// draft mode, publish as draft. Otherwise, take no action.
			pl.SetOp(operationPublishDraft)
			pl.AddOp(operationPush)
		}

	case campaigns.ChangesetPublicationStatePublished:
		if reopenAfterDetach(ch) {
			pl.SetOp(operationReopen)
		}

		// Only do undraft, when the codehost supports draft changesets.
		if delta.undraft && campaigns.ExternalServiceSupports(ch.ExternalServiceType, campaigns.CodehostCapabilityDraftChangesets) {
			pl.AddOp(operationUndraft)
		}

		if delta.AttributesChanged() {
			if delta.NeedCommitUpdate() {
				pl.AddOp(operationPush)
			}

			// If we only need to update the diff and we didn't change the state of the changeset,
			// we're done, because we already pushed the commit. We don't need to
			// update anything on the codehost.
			if !delta.NeedCodeHostUpdate() {
				// But we need to sync the changeset so that it has the new commit.
				//
				// The problem: the code host might not have updated the changeset to
				// have the new commit SHA as its head ref oid (and the check states,
				// ...).
				//
				// That's why we give them 3 seconds to update the changesets.
				//
				// Why 3 seconds? Well... 1 or 2 seem to be too short and 4 too long?
				pl.AddOp(operationSleep)
				pl.AddOp(operationSync)
			} else {
				// Otherwise, we need to update the pull request on the code host or, if we
				// need to reopen it, update it to make sure it has the newest state.
				pl.AddOp(operationUpdate)
			}
		}

	default:
		return pl, fmt.Errorf("unknown changeset publication state: %s", ch.PublicationState)
	}

	return pl, nil
}

func reopenAfterDetach(ch *campaigns.Changeset) bool {
	closed := ch.ExternalState == campaigns.ChangesetExternalStateClosed
	if !closed {
		return false
	}

	// Sanity check: if it's not owned by a campaign, it's simply being tracked.
	if ch.OwnedByCampaignID == 0 {
		return false
	}
	// Sanity check 2: if it's marked as to-be-closed, then we don't reopen it.
	if ch.Closing {
		return false
	}

	// Check if it's (re-)attached to the campaign that created it.
	attachedToOwner := false
	for _, campaignID := range ch.CampaignIDs {
		if campaignID == ch.OwnedByCampaignID {
			attachedToOwner = true
		}
	}

	// At this point the changeset is closed and not marked as to-be-closed and
	// attached to the owning campaign.
	return attachedToOwner

	// TODO: What if somebody closed the changeset on purpose on the codehost?
}

func loadRepo(ctx context.Context, tx RepoStore, id api.RepoID) (*types.Repo, error) {
	rs, err := tx.List(ctx, db.ReposListOptions{IDs: []api.RepoID{id}})
	if err != nil {
		return nil, err
	}
	if len(rs) != 1 {
		return nil, errors.Errorf("repo not found: %d", id)
	}
	return rs[0], nil
}

func loadExternalService(ctx context.Context, esStore ExternalServiceStore, repo *types.Repo) (*types.ExternalService, error) {
	var externalService *types.ExternalService
	args := db.ExternalServicesListOptions{IDs: repo.ExternalServiceIDs()}

	es, err := esStore.List(ctx, args)
	if err != nil {
		return nil, err
	}

	for _, e := range es {
		cfg, err := e.Configuration()
		if err != nil {
			return nil, err
		}

		switch cfg := cfg.(type) {
		case *schema.GitHubConnection:
			if cfg.Token != "" {
				externalService = e
			}
		case *schema.BitbucketServerConnection:
			if cfg.Token != "" {
				externalService = e
			}
		case *schema.GitLabConnection:
			if cfg.Token != "" {
				externalService = e
			}
		}
		if externalService != nil {
			break
		}
	}

	if externalService == nil {
		return nil, errors.Errorf("no external services found for repo %q", repo.Name)
	}

	return externalService, nil
}

func loadCampaign(ctx context.Context, tx *Store, id int64) (*campaigns.Campaign, error) {
	if id == 0 {
		return nil, errors.New("changeset has no owning campaign")
	}

	campaign, err := tx.GetCampaign(ctx, GetCampaignOpts{ID: id})
	if err != nil && err != ErrNoResults {
		return nil, errors.Wrapf(err, "retrieving owning campaign: %d", id)
	} else if campaign == nil {
		return nil, errors.Errorf("campaign not found: %d", id)
	}

	return campaign, nil
}

func loadChangesetSpecs(ctx context.Context, tx *Store, ch *campaigns.Changeset) (prev, curr *campaigns.ChangesetSpec, err error) {
	if ch.CurrentSpecID != 0 {
		curr, err = tx.GetChangesetSpecByID(ctx, ch.CurrentSpecID)
		if err != nil {
			return
		}
	}
	if ch.PreviousSpecID != 0 {
		prev, err = tx.GetChangesetSpecByID(ctx, ch.PreviousSpecID)
		if err != nil {
			return
		}
	}
	return
}

func loadUser(ctx context.Context, id int32) (*types.User, error) {
	return db.Users.GetByID(ctx, id)
}

func loadUserCredential(ctx context.Context, userID int32, repo *types.Repo) (*db.UserCredential, error) {
	return db.UserCredentials.GetByScope(ctx, db.UserCredentialScope{
		Domain:              db.UserCredentialDomainCampaigns,
		UserID:              userID,
		ExternalServiceType: repo.ExternalRepo.ServiceType,
		ExternalServiceID:   repo.ExternalRepo.ServiceID,
	})
}

func decorateChangesetBody(ctx context.Context, tx *Store, cs *repos.Changeset) error {
	campaign, err := loadCampaign(ctx, tx, cs.OwnedByCampaignID)
	if err != nil {
		return errors.Wrap(err, "failed to load campaign")
	}

	// We need to get the namespace, since external campaign URLs are
	// namespaced.
	ns, err := db.Namespaces.GetByID(ctx, campaign.NamespaceOrgID, campaign.NamespaceUserID)
	if err != nil {
		return errors.Wrap(err, "retrieving namespace")
	}

	url, err := campaignURL(ctx, ns, campaign)
	if err != nil {
		return errors.Wrap(err, "building URL")
	}

	cs.Body = fmt.Sprintf(
		"%s\n\n[_Created by Sourcegraph campaign `%s/%s`._](%s)",
		cs.Body, ns.Name, campaign.Name, url,
	)

	return nil
}

// internalClient is here for mocking reasons.
var internalClient interface {
	ExternalURL(context.Context) (string, error)
} = api.InternalClient

func campaignURL(ctx context.Context, ns *db.Namespace, c *campaigns.Campaign) (string, error) {
	// To build the absolute URL, we need to know where Sourcegraph is!
	extStr, err := internalClient.ExternalURL(ctx)
	if err != nil {
		return "", errors.Wrap(err, "getting external Sourcegraph URL")
	}

	extURL, err := url.Parse(extStr)
	if err != nil {
		return "", errors.Wrap(err, "parsing external Sourcegraph URL")
	}

	// This needs to be kept consistent with resolvers.campaignURL().
	// (Refactoring the resolver to use the same function is difficult due to
	// the different querying and caching behaviour in GraphQL resolvers, so we
	// simply replicate the logic here.)
	u := extURL.ResolveReference(&url.URL{Path: namespaceURL(ns) + "/campaigns/" + c.Name})

	return u.String(), nil
}

func namespaceURL(ns *db.Namespace) string {
	prefix := "/users/"
	if ns.Organization != 0 {
		prefix = "/organizations/"
	}

	return prefix + ns.Name
}

func compareChangesetSpecs(previous, current *campaigns.ChangesetSpec) (*changesetSpecDelta, error) {
	delta := &changesetSpecDelta{}

	if previous == nil {
		return delta, nil
	}

	if previous.Spec.Title != current.Spec.Title {
		delta.titleChanged = true
	}
	if previous.Spec.Body != current.Spec.Body {
		delta.bodyChanged = true
	}
	if previous.Spec.BaseRef != current.Spec.BaseRef {
		delta.baseRefChanged = true
	}

	// If was set to "draft" and now "true", need to undraft the changeset.
	// We currently ignore going from "true" to "draft".
	if previous.Spec.Published.Draft() && current.Spec.Published.True() {
		delta.undraft = true
	}

	// Diff
	currentDiff, err := current.Spec.Diff()
	if err != nil {
		return nil, nil
	}
	previousDiff, err := previous.Spec.Diff()
	if err != nil {
		return nil, err
	}
	if previousDiff != currentDiff {
		delta.diffChanged = true
	}

	// CommitMessage
	currentCommitMessage, err := current.Spec.CommitMessage()
	if err != nil {
		return nil, nil
	}
	previousCommitMessage, err := previous.Spec.CommitMessage()
	if err != nil {
		return nil, err
	}
	if previousCommitMessage != currentCommitMessage {
		delta.commitMessageChanged = true
	}

	// AuthorName
	currentAuthorName, err := current.Spec.AuthorName()
	if err != nil {
		return nil, nil
	}
	previousAuthorName, err := previous.Spec.AuthorName()
	if err != nil {
		return nil, err
	}
	if previousAuthorName != currentAuthorName {
		delta.authorNameChanged = true
	}

	// AuthorEmail
	currentAuthorEmail, err := current.Spec.AuthorEmail()
	if err != nil {
		return nil, nil
	}
	previousAuthorEmail, err := previous.Spec.AuthorEmail()
	if err != nil {
		return nil, err
	}
	if previousAuthorEmail != currentAuthorEmail {
		delta.authorEmailChanged = true
	}

	return delta, nil
}

type changesetSpecDelta struct {
	titleChanged         bool
	bodyChanged          bool
	undraft              bool
	baseRefChanged       bool
	diffChanged          bool
	commitMessageChanged bool
	authorNameChanged    bool
	authorEmailChanged   bool
}

func (d *changesetSpecDelta) String() string { return fmt.Sprintf("%#v", d) }

func (d *changesetSpecDelta) NeedCommitUpdate() bool {
	return d.diffChanged || d.commitMessageChanged || d.authorNameChanged || d.authorEmailChanged
}

func (d *changesetSpecDelta) NeedCodeHostUpdate() bool {
	return d.titleChanged || d.bodyChanged || d.baseRefChanged
}

func (d *changesetSpecDelta) AttributesChanged() bool {
	return d.NeedCommitUpdate() || d.NeedCodeHostUpdate()
}<|MERGE_RESOLUTION|>--- conflicted
+++ resolved
@@ -136,16 +136,12 @@
 	tx  *Store
 	ccs repos.ChangesetSource
 
-<<<<<<< HEAD
-	repo *types.Repo
-=======
-	repo   *repos.Repo
-	extSvc *repos.ExternalService
+	repo   *types.Repo
+	extSvc *types.ExternalService
 
 	// au is nil if we want to use the global credentials stored in the external
 	// service configuration.
 	au auth.Authenticator
->>>>>>> 25ddde68
 
 	ch    *campaigns.Changeset
 	spec  *campaigns.ChangesetSpec
@@ -166,11 +162,7 @@
 		return errors.Wrap(err, "failed to load repository")
 	}
 
-<<<<<<< HEAD
-	extSvc, err := loadExternalService(ctx, esStore, e.repo)
-=======
-	e.extSvc, err = loadExternalService(ctx, reposStore, e.repo)
->>>>>>> 25ddde68
+	e.extSvc, err = loadExternalService(ctx, esStore, e.repo)
 	if err != nil {
 		return errors.Wrap(err, "failed to load external service")
 	}
@@ -242,11 +234,7 @@
 	return e.tx.UpdateChangeset(ctx, e.ch)
 }
 
-<<<<<<< HEAD
-func (e *executor) buildChangesetSource(repo *types.Repo, extSvc *types.ExternalService, auth auth.Authenticator) (repos.ChangesetSource, error) {
-=======
-func (e *executor) buildChangesetSource(repo *repos.Repo, extSvc *repos.ExternalService) (repos.ChangesetSource, error) {
->>>>>>> 25ddde68
+func (e *executor) buildChangesetSource(repo *types.Repo, extSvc *types.ExternalService) (repos.ChangesetSource, error) {
 	sources, err := e.sourcer(extSvc)
 	if err != nil {
 		return nil, err
@@ -539,11 +527,7 @@
 	return nil
 }
 
-<<<<<<< HEAD
-func buildCommitOpts(repo *types.Repo, spec *campaigns.ChangesetSpec, a auth.Authenticator) (protocol.CreateCommitFromPatchRequest, error) {
-=======
-func buildCommitOpts(repo *repos.Repo, extSvc *repos.ExternalService, spec *campaigns.ChangesetSpec, a auth.Authenticator) (protocol.CreateCommitFromPatchRequest, error) {
->>>>>>> 25ddde68
+func buildCommitOpts(repo *types.Repo, extSvc *types.ExternalService, spec *campaigns.ChangesetSpec, a auth.Authenticator) (protocol.CreateCommitFromPatchRequest, error) {
 	var opts protocol.CreateCommitFromPatchRequest
 
 	desc := spec.Spec
