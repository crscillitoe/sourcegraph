import React from 'react'
import { Route, RouteComponentProps, Switch } from 'react-router'
import { GlobalCampaignListPage } from './list/GlobalCampaignListPage'
import { CampaignDetails } from '../detail/CampaignDetails'
import { IUser } from '../../../../../shared/src/graphql/schema'
import { withAuthenticatedUser } from '../../../auth/withAuthenticatedUser'
import { ThemeProps } from '../../../../../shared/src/theme'
import { Runners } from '../actions/Runners'
import { ActionExecution } from '../actions/ActionExecution'
import { ActionsList } from '../actions/list/ActionsList'
import { Action } from '../actions/Action'
import { ExtensionsControllerProps } from '../../../../../shared/src/extensions/controller'
import { PlatformContextProps } from '../../../../../shared/src/platform/context'
import { TelemetryProps } from '../../../../../shared/src/telemetry/telemetryService'
import { CampaignUpdateSelection } from '../detail/CampaignUpdateSelection'

interface Props
    extends RouteComponentProps<{}>,
        ThemeProps,
        ExtensionsControllerProps,
        TelemetryProps,
        PlatformContextProps {
    authenticatedUser: IUser
    isSourcegraphDotCom: boolean
}

/**
 * The global campaigns area.
 */
export const GlobalCampaignsArea = withAuthenticatedUser<Props>(({ match, ...outerProps }) => (
    <div className="container mt-4">
        {/* eslint-disable react/jsx-no-bind */}
        <Switch>
            <Route
                render={(props) => <GlobalCampaignListPage {...outerProps} {...props} />}
                path={match.url}
                exact={true}
            />
            <Route
<<<<<<< HEAD
                path={`${match.url}/runners`}
                render={(props) => <Runners {...outerProps} {...props} />}
                exact={true}
            />
            <Route
                path={`${match.url}/actions`}
                render={(props) => <ActionsList {...outerProps} {...props} />}
                exact={true}
            />
            <Route
                path={`${match.url}/actions/new`}
                render={(props) => <Action {...outerProps} {...props} />}
                exact={true}
            />
            <Route
                path={`${match.url}/actions/executions/:actionExecutionID`}
                render={({ match, ...props }: RouteComponentProps<{ actionExecutionID: string }>) => (
                    <ActionExecution {...outerProps} {...props} actionExecutionID={match.params.actionExecutionID} />
                )}
            />
            <Route
                path={`${match.url}/actions/:actionID`}
                render={({ match, ...props }: RouteComponentProps<{ actionID: string }>) => (
                    <Action {...outerProps} {...props} actionID={match.params.actionID} />
                )}
            />
            <Route
                path={`${match.url}/(new|update)`}
                render={(props) => <CampaignDetails {...outerProps} {...props} />}
=======
                path={`${match.url}/new`}
                render={props => <CampaignDetails {...outerProps} {...props} />}
>>>>>>> 86169057
                exact={true}
            />
            <Route
                path={`${match.url}/update`}
                render={props => <CampaignUpdateSelection {...outerProps} {...props} />}
                exact={true}
            />
            <Route
                path={`${match.url}/:campaignID`}
                render={({ match, ...props }: RouteComponentProps<{ campaignID: string }>) => (
                    <CampaignDetails {...outerProps} {...props} campaignID={match.params.campaignID} />
                )}
            />
        </Switch>
        {/* eslint-enable react/jsx-no-bind */}
    </div>
))<|MERGE_RESOLUTION|>--- conflicted
+++ resolved
@@ -32,24 +32,23 @@
         {/* eslint-disable react/jsx-no-bind */}
         <Switch>
             <Route
-                render={(props) => <GlobalCampaignListPage {...outerProps} {...props} />}
+                render={props => <GlobalCampaignListPage {...outerProps} {...props} />}
                 path={match.url}
                 exact={true}
             />
             <Route
-<<<<<<< HEAD
                 path={`${match.url}/runners`}
-                render={(props) => <Runners {...outerProps} {...props} />}
+                render={props => <Runners {...outerProps} {...props} />}
                 exact={true}
             />
             <Route
                 path={`${match.url}/actions`}
-                render={(props) => <ActionsList {...outerProps} {...props} />}
+                render={props => <ActionsList {...outerProps} {...props} />}
                 exact={true}
             />
             <Route
                 path={`${match.url}/actions/new`}
-                render={(props) => <Action {...outerProps} {...props} />}
+                render={props => <Action {...outerProps} {...props} />}
                 exact={true}
             />
             <Route
@@ -65,12 +64,8 @@
                 )}
             />
             <Route
-                path={`${match.url}/(new|update)`}
-                render={(props) => <CampaignDetails {...outerProps} {...props} />}
-=======
                 path={`${match.url}/new`}
                 render={props => <CampaignDetails {...outerProps} {...props} />}
->>>>>>> 86169057
                 exact={true}
             />
             <Route
